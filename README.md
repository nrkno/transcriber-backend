--- conflicted
+++ resolved
@@ -52,13 +52,12 @@
 ### Enable Google Speech
 - Enable the [Google Speech API](https://console.developers.google.com/apis/api/speech.googleapis.com/overview).
 
-<<<<<<< HEAD
-## Testing
+## Config
+`
+cd functions
+firebase functions:config:set bucket.name=transcribe-baardl`
 
-!Not working! TODO
-=======
 ### Testing
->>>>>>> 4dc490ec
 
 Create a `.env` file in the `test` folder with the following attributes:
 
