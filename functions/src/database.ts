/**
 * @file Sets up Firebase
 * @author Andreas Schjønhaug
 */

import { DocumentReference, WriteResult } from "@google-cloud/firestore"
import admin from "firebase-admin"
import * as functions from "firebase-functions"
import serializeError from "serialize-error"
import { ProgressType } from "./enums"
import { IParagraph, ITranscript } from "./interfaces"
// Only initialise the app once
if (!admin.apps.length) {
  admin.initializeApp(functions.config().firebase)
} else {
  admin.app()
}

const db = admin.firestore()

const database = (() => {
  const updateTranscript = async (id: string, transcript: ITranscript): Promise<FirebaseFirestore.WriteResult> => {
    return db.doc(`transcripts/${id}`).set({ ...transcript }, { merge: true })
  }

  const setProgress = async (transcriptId: string, progress: ProgressType): Promise<FirebaseFirestore.WriteResult> => {
    const transcript: ITranscript = { status: { progress } }

    if (progress === ProgressType.Analysing || progress === ProgressType.Saving) {
      transcript.status!.percent = 0
    } else if (progress === ProgressType.Done) {
      transcript.status!.percent = admin.firestore.FieldValue.delete()
    }

    return updateTranscript(transcriptId, transcript)
  }

  const buildNewId = () => {
    return db.collection(`transcripts`).doc().id
  }

  const setPercent = async (transcriptId: string, percent: number): Promise<FirebaseFirestore.WriteResult> => {
    const transcript: ITranscript = { status: { percent } }

    return updateTranscript(transcriptId, transcript)
  }

  const addParagraph = async (transcriptId: string, paragraph: IParagraph, percent: number) => {
    // Batch
    const batch = db.batch()

    // Add paragraph
    const paragraphsRef = `transcripts/${transcriptId}/paragraphs`
    const paragraphId = db.collection(paragraphsRef).doc().id

    const paragraphReference = db.doc(`${paragraphsRef}/${paragraphId}`)

    batch.create(paragraphReference, paragraph)

    // Set percent
    const transcriptReference = db.doc(`transcripts/${transcriptId}`)
    batch.update(transcriptReference, { "status.percent": percent })

    // Commit
    return batch.commit()
  }

  const setDuration = async (transcriptId: string, seconds: number): Promise<FirebaseFirestore.WriteResult> => {
    const transcript: ITranscript = { metadata: { audioDuration: seconds } }

    return updateTranscript(transcriptId, transcript)
  }

  const errorOccured = async (transcriptId: string, error: Error): Promise<FirebaseFirestore.WriteResult> => {
    const serializedError = serializeError(error)

    // Firestore does not support undefined values, remove them if present.
    Object.keys(serializedError).forEach(key => serializedError[key] === undefined && delete serializedError[key])

    const transcript: ITranscript = {
      status: {
        error: serializedError,
      },
    }
    return updateTranscript(transcriptId, transcript)
  }

  const getParagraphs = async (transcriptId: string): Promise<IParagraph[]> => {
    const querySnapshot = await db
      .collection(`transcripts/${transcriptId}/paragraphs`)
      .orderBy("startTime")
      .get()

    const paragraphs = Array<IParagraph>()

    querySnapshot.forEach(doc => {
      const paragraph = doc.data() as IParagraph

      paragraphs.push(paragraph)
    })

    return paragraphs
  }

  const getProgress = async (id: string): Promise<ProgressType> => {
    const doc = await db.doc(`transcripts/${id}`).get()

    const transcript = doc.data() as ITranscript

    return transcript.status.progress
  }

  const setPlaybackGsUrl = async (id: string, url: string) => {
    const transcript: ITranscript = { playbackGsUrl: url }

    return updateTranscript(id, transcript)
  }

  const getTranscript = async (transcriptId: string): Promise<ITranscript> => {
    const doc = await db.doc(`transcripts/${transcriptId}`).get()

    return doc.data() as ITranscript
  }

  const deleteTranscript = async (transcriptId: string): Promise<WriteResult> => {
    // Delete the paragraphs collection
    const paragraphsPath = `/transcripts/${transcriptId}/paragraphs`

    await deleteCollection(paragraphsPath, 10)

    // Delete the document
    return db.doc(`transcripts/${transcriptId}`).delete()
  }

  const deleteCollection = async (collectionPath: string, batchSize: number): Promise<{}> => {
    const collectionRef = db.collection(collectionPath)
    const query = collectionRef.orderBy("__name__").limit(batchSize)

    return new Promise((resolve, reject) => {
      deleteQueryBatch(query, batchSize, resolve, reject)
    })
  }

  const deleteQueryBatch = (query: FirebaseFirestore.Query, batchSize: number, resolve, reject) => {
    query
      .get()
      .then(snapshot => {
        // When there are no documents left, we are done
        if (snapshot.size === 0) {
          return 0
        }

        // Delete documents in a batch
        const batch = db.batch()
        snapshot.docs.forEach(doc => {
          batch.delete(doc.ref)
        })

        return batch.commit().then(() => {
          return snapshot.size
        })
      })
      .then((numDeleted: number) => {
        if (numDeleted === 0) {
          resolve()
          return
        }

        // Recurse on the next process tick, to avoid
        // exploding the stack.
        process.nextTick(() => {
          deleteQueryBatch(query, batchSize, resolve, reject)
        })
      })
      .catch(reject)
  }

<<<<<<< HEAD
    return { buildNewId, deleteTranscript, setParagraph, updateTranscript, addParagraph, deleteTranscript, errorOccured, setDuration, setProgress, setPercent, getProgress, getParagraphs, setPlaybackGsUrl, getTranscript, getResults }
=======
  const getTranscripts = async (): Promise => {
    const querySnapshot = await db.collection(`transcripts/`).get()

    const transcripts: { [k: string]: ITranscript } = {}
    querySnapshot.forEach(doc => {
      const id = doc.id
      const transcript = doc.data() as ITranscript

      transcripts[doc.id] = transcript
    })

    return transcripts
  }

  return {
    addParagraph,
    deleteTranscript,
    errorOccured,
    getParagraphs,
    getProgress,
    getTranscript,
    getTranscripts,
    setDuration,
    setPercent,
    setPlaybackGsUrl,
    setProgress,
  }
>>>>>>> 9f9973a8
})()

export default database<|MERGE_RESOLUTION|>--- conflicted
+++ resolved
@@ -175,9 +175,6 @@
       .catch(reject)
   }
 
-<<<<<<< HEAD
-    return { buildNewId, deleteTranscript, setParagraph, updateTranscript, addParagraph, deleteTranscript, errorOccured, setDuration, setProgress, setPercent, getProgress, getParagraphs, setPlaybackGsUrl, getTranscript, getResults }
-=======
   const getTranscripts = async (): Promise => {
     const querySnapshot = await db.collection(`transcripts/`).get()
 
@@ -194,6 +191,7 @@
 
   return {
     addParagraph,
+    buildNewId,
     deleteTranscript,
     errorOccured,
     getParagraphs,
@@ -205,7 +203,6 @@
     setPlaybackGsUrl,
     setProgress,
   }
->>>>>>> 9f9973a8
 })()
 
 export default database