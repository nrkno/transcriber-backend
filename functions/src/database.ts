/**
 * @file Sets up Firebase
 * @author Andreas Schjønhaug
 */

import { DocumentReference, WriteResult } from "@google-cloud/firestore"
import admin from "firebase-admin"
import * as functions from "firebase-functions"
import serializeError from "serialize-error"
import { ProgressType } from "./enums"
import { IParagraph, ITranscript } from "./interfaces"
// Only initialise the app once
if (!admin.apps.length) {
  admin.initializeApp(functions.config().firebase)
} else {
  admin.app()
}

const db = admin.firestore()

const database = (() => {
  const updateTranscript = async (id: string, transcript: ITranscript): Promise<FirebaseFirestore.WriteResult> => {
    return db.doc(`transcripts/${id}`).set({ ...transcript }, { merge: true })
  }

  const setParagraph = async (transcriptId: string, resultId: string, paragraph: IParagraph): Promise<FirebaseFirestore.WriteResult> => {
    return db.doc(`transcripts/${transcriptId}/paragraphs/${resultId}`).set({ ...paragraph })
  }

  const setProgress = async (transcriptId: string, progress: ProgressType): Promise<FirebaseFirestore.WriteResult> => {
    const transcript: ITranscript = { status: { progress } }

    if (progress === ProgressType.Analysing || progress === ProgressType.Saving) {
      transcript.status!.percent = 0
    } else if (progress === ProgressType.Done) {
      transcript.status!.percent = admin.firestore.FieldValue.delete()
    }

    return updateTranscript(transcriptId, transcript)
  }

  const buildNewId = () => {
    return db.collection(`transcripts`).doc().id
  }

  const setPercent = async (transcriptId: string, percent: number): Promise<FirebaseFirestore.WriteResult> => {
    const transcript: ITranscript = { status: { percent } }

    return updateTranscript(transcriptId, transcript)
  }

  const addParagraph = async (transcriptId: string, paragraph: IParagraph, percent: number) => {
    // Batch
    const batch = db.batch()

    // Add paragraph
    const paragraphsRef = `transcripts/${transcriptId}/paragraphs`
    const paragraphId = db.collection(paragraphsRef).doc().id

    const paragraphReference = db.doc(`${paragraphsRef}/${paragraphId}`)

    batch.create(paragraphReference, paragraph)

    // Set percent
    const transcriptReference = db.doc(`transcripts/${transcriptId}`)
    batch.update(transcriptReference, { "status.percent": percent })

    // Commit
    return batch.commit()
  }

  const setDuration = async (transcriptId: string, seconds: number): Promise<FirebaseFirestore.WriteResult> => {
    const transcript: ITranscript = { metadata: { audioDuration: seconds } }

    return updateTranscript(transcriptId, transcript)
  }

  const errorOccured = async (transcriptId: string, error: Error): Promise<FirebaseFirestore.WriteResult> => {
    const serializedError = serializeError(error)

    // Firestore does not support undefined values, remove them if present.
    Object.keys(serializedError).forEach(key => serializedError[key] === undefined && delete serializedError[key])

    const transcript: ITranscript = {
      status: {
        error: serializedError,
      },
    }
    return updateTranscript(transcriptId, transcript)
  }

  const getResults = async (transcriptId: string): Promise => {
    const querySnapshot = await db
      .collection(`transcripts/${transcriptId}/results`)
      .orderBy("startTime")
      .get()

    const results: { [k: string]: any } = {}

    querySnapshot.forEach(doc => {
      const result = doc.data()
      results[doc.id] = result
    })

    return results
  }

  const getParagraphs = async (transcriptId: string): Promise<IParagraph[]> => {
    const querySnapshot = await db
      .collection(`transcripts/${transcriptId}/paragraphs`)
      .orderBy("startTime")
      .get()

    const paragraphs = Array<IParagraph>()

    querySnapshot.forEach(doc => {
      const paragraph = doc.data() as IParagraph

      paragraphs.push(paragraph)
    })

    return paragraphs
  }

  const getProgress = async (id: string): Promise<ProgressType> => {
    const doc = await db.doc(`transcripts/${id}`).get()

    const transcript = doc.data() as ITranscript

    return transcript.status.progress
  }

  const setPlaybackGsUrl = async (id: string, url: string) => {
    const transcript: ITranscript = { playbackGsUrl: url }

    return updateTranscript(id, transcript)
  }

  const getTranscript = async (transcriptId: string): Promise<ITranscript> => {
    const doc = await db.doc(`transcripts/${transcriptId}`).get()

    return doc.data() as ITranscript
  }

  const deleteTranscript = async (transcriptId: string): Promise<WriteResult> => {
    // Delete the paragraphs collection
    const paragraphsPath = `/transcripts/${transcriptId}/paragraphs`

    await deleteCollection(paragraphsPath, 10)

    // Delete the document
    return db.doc(`transcripts/${transcriptId}`).delete()
  }

  const deleteCollection = async (collectionPath: string, batchSize: number): Promise<{}> => {
    const collectionRef = db.collection(collectionPath)
    const query = collectionRef.orderBy("__name__").limit(batchSize)

    return new Promise((resolve, reject) => {
      deleteQueryBatch(query, batchSize, resolve, reject)
    })
  }

  const deleteQueryBatch = (query: FirebaseFirestore.Query, batchSize: number, resolve, reject) => {
    query
      .get()
      .then(snapshot => {
        // When there are no documents left, we are done
        if (snapshot.size === 0) {
          return 0
        }

        // Delete documents in a batch
        const batch = db.batch()
        snapshot.docs.forEach(doc => {
          batch.delete(doc.ref)
        })

        return batch.commit().then(() => {
          return snapshot.size
        })
      })
      .then((numDeleted: number) => {
        if (numDeleted === 0) {
          resolve()
          return
        }

        // Recurse on the next process tick, to avoid
        // exploding the stack.
        process.nextTick(() => {
          deleteQueryBatch(query, batchSize, resolve, reject)
        })
      })
      .catch(reject)
  }

<<<<<<< HEAD
  return { addResult, buildNewId, deleteTranscript, errorOccured, setDuration, setStep, setPercent, getStep, getResults, setPlaybackGsUrl, getTranscript, updateTranscript}
=======
  const getTranscripts = async (): Promise => {
    const querySnapshot = await db.collection(`transcripts/`).get()

    const transcripts: { [k: string]: ITranscript } = {}
    querySnapshot.forEach(doc => {
      const id = doc.id
      const transcript = doc.data() as ITranscript

      transcripts[doc.id] = transcript
    })

    return transcripts
  }

  return { setParagraph, updateTranscript, getTranscripts, addParagraph, deleteTranscript, errorOccured, setDuration, setProgress, setPercent, getProgress, getParagraphs, setPlaybackGsUrl, getTranscript, getResults }
>>>>>>> b39bac5c
})()

export default database<|MERGE_RESOLUTION|>--- conflicted
+++ resolved
@@ -195,25 +195,7 @@
       .catch(reject)
   }
 
-<<<<<<< HEAD
-  return { addResult, buildNewId, deleteTranscript, errorOccured, setDuration, setStep, setPercent, getStep, getResults, setPlaybackGsUrl, getTranscript, updateTranscript}
-=======
-  const getTranscripts = async (): Promise => {
-    const querySnapshot = await db.collection(`transcripts/`).get()
-
-    const transcripts: { [k: string]: ITranscript } = {}
-    querySnapshot.forEach(doc => {
-      const id = doc.id
-      const transcript = doc.data() as ITranscript
-
-      transcripts[doc.id] = transcript
-    })
-
-    return transcripts
-  }
-
-  return { setParagraph, updateTranscript, getTranscripts, addParagraph, deleteTranscript, errorOccured, setDuration, setProgress, setPercent, getProgress, getParagraphs, setPlaybackGsUrl, getTranscript, getResults }
->>>>>>> b39bac5c
+    return { addResult, buildNewId, deleteTranscript, setParagraph, updateTranscript, getTranscripts, addParagraph, deleteTranscript, errorOccured, setDuration, setProgress, setPercent, getProgress, getParagraphs, setPlaybackGsUrl, getTranscript, getResults }
 })()
 
 export default database